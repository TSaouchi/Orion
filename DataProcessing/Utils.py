import numpy as np
from scipy import stats
import dask.array as da
from dask.array import stats as dask_stats

def merge_points(data, axis=0, threshold=1e-5, aggregation_method='first'):

    # Validate inputs
    if not isinstance(data, np.ndarray):
        raise ValueError("Data must be a numpy array.")
    
    if axis < 0 or axis >= data.shape[1]:
        raise ValueError(f"Invalid axis {axis} for data with shape {data.shape}.")
    
    valid_methods = {'mean', 'max', 'min', 'first', 'last'}
    if aggregation_method not in valid_methods:
        raise ValueError(f"Invalid aggregation method. Must be one of {valid_methods}.")

    if len(data) == 0:
        return np.array([])  # Return an empty array if there's no data

    # Sort the data along the specified axis
    sorted_indices = np.argsort(data[:, axis])
    sorted_data = data[sorted_indices]

    # Initialize an array to store merged data
    merged_data = []
    current_group = [sorted_data[0]]

    for i in range(1, len(sorted_data)):
        current_point = sorted_data[i]
        previous_point = current_group[-1]

        # Check if the difference along the specified axis is within the threshold
        if np.abs(current_point[axis] - previous_point[axis]) <= threshold:
            current_group.append(current_point)
        else:
            # Merge the current group based on the chosen aggregation method
            merged_data.append(aggregate_group(current_group, aggregation_method))
            # Start a new group with the current point
            current_group = [current_point]
    
    # Merge the last group
    if current_group:
        merged_data.append(aggregate_group(current_group, aggregation_method))

    return np.array(merged_data)

def aggregate_group(group, method):
    """
    Aggregates a group of points using the specified method.
    """
    if method == 'mean':
        return np.mean(group, axis=0)
    elif method == 'max':
        return np.max(group, axis=0)
    elif method == 'min':
        return np.min(group, axis=0)
    elif method == 'first':
        return group[0]
    elif method == 'last':
        return group[-1]

def get_closest_points(data, target_value=1, n_return_points=5, axis=0, 
                       sorted_axis = 0):
    """
    Find the n points where the values along a specified axis are closest to a target value,
    and return the corresponding data points.

    Parameters
    ----------
    data : numpy.ndarray
        Array of data points. Can be 1D, 2D, or 3D.
    target_value : float, optional
        The value to which the points should be closest (default is 1).
    n_return_points : int, optional
        The number of closest points to return (default is 5).
    axis : int, optional
        The axis along which to find the closest points (default is 0).

    Returns
    -------
    numpy.ndarray
        Array of data points that are closest to the target_value along the specified axis.
    """
    # Handle 1D data separately
    if data.ndim == 1:
        data = data.reshape(-1, 1)
        axis = 0

    # Ensure n_return_points doesn't exceed the number of available points
    n_return_points = min(n_return_points, len(data))

    # Ensure axis is valid
    if axis >= data.shape[1]:
        raise ValueError(f"Axis {axis} is out of bounds for shape {data.shape}")

    # Calculate the absolute difference between the specified axis values and target_value
    diff = np.abs(data[:, axis] - target_value)
    
    # Get the indices of the n smallest differences
    closest_indices = np.argsort(diff)[:n_return_points]
    
    # Select the corresponding data points
    closest_points = data[closest_indices]

    # Sort by the values along the specified axis
    sorted_indices = np.argsort(closest_points[:, sorted_axis])
    
<<<<<<< HEAD
    # Return the points sorted according to the specified axis values
    return closest_points[sorted_indices]
=======
    # Return x and y sorted according to x values
    return closest_x[sorted_indices], closest_y[sorted_indices]

def compute_stats(x):
    """
    Compute descriptive statistics for a given Dask or NumPy array efficiently.

    This function computes key statistics such as count, min, max, mean, variance, skewness, and kurtosis for a given 
    input array. The computation leverages Dask's lazy evaluation for efficiency when handling large arrays, ensuring 
    that only necessary parts of the array are computed in memory.

    Parameters
    ----------
    x : dask.array.Array or numpy.ndarray
        Input array for which to compute the statistics. If a Dask array is passed, the computation is done lazily to 
        handle large datasets without loading the entire array into memory. If a NumPy array is passed, it will be 
        computed directly.

    Returns
    -------
    stats_names : list
        List of strings representing the names of the computed statistics.
        These include 'count', 'min', 'max', 'mean', 'variance', 'skewness', and 'kurtosis'.
    stats_values : list
        List of computed values corresponding to the statistics in `stats_names`.
        These include the number of observations, minimum, maximum, mean, variance, skewness, and kurtosis, all returned 
        as regular Python floats.

    Example
    -------
    .. code-block:: python

        import dask.array as da
        from scipy import stats

        # For small data using NumPy
        data = np.array([1, 2, 3, 4, 5])
        stats_names, stats_values = compute_stats(data)
        print(stats_names, stats_values)
        
        # For large data using Dask
        dask_data = da.random.random(size=(10000,), chunks=(1000,))
        stats_names, stats_values = compute_stats(dask_data)
        print(stats_names, stats_values)

    Example Usage
    -------------
    >>> import dask.array as da
    >>> data = da.random.random(size=(10000,), chunks=(1000,))
    >>> stats_names, stats_values = compute_stats(data)
    >>> print(stats_names, stats_values)
    """
  
    count = x.size
    min_val = x.min()
    max_val = x.max()
    mean_val = x.mean()
    variance_val = x.var(ddof=1)  # ddof=1 for sample variance, like scipy's describe
    skewness_val = dask_stats.skew(x)
    kurtosis_val = dask_stats.kurtosis(x)
    
    # Compute only the statistics, not the entire array
    computed_stats = da.compute(count, min_val, max_val, mean_val, variance_val, skewness_val, kurtosis_val)
    
    # Define names and values of the statistics
    stats_names = ['count', 'min', 'max', 'mean', 'variance', 'skewness', 'kurtosis']
    stats_values = [float(s) for s in computed_stats]  # Ensure all are regular floats
    
    return stats_names, stats_values
    
>>>>>>> e39bd868
<|MERGE_RESOLUTION|>--- conflicted
+++ resolved
@@ -1,184 +1,178 @@
-import numpy as np
-from scipy import stats
-import dask.array as da
-from dask.array import stats as dask_stats
-
-def merge_points(data, axis=0, threshold=1e-5, aggregation_method='first'):
-
-    # Validate inputs
-    if not isinstance(data, np.ndarray):
-        raise ValueError("Data must be a numpy array.")
-    
-    if axis < 0 or axis >= data.shape[1]:
-        raise ValueError(f"Invalid axis {axis} for data with shape {data.shape}.")
-    
-    valid_methods = {'mean', 'max', 'min', 'first', 'last'}
-    if aggregation_method not in valid_methods:
-        raise ValueError(f"Invalid aggregation method. Must be one of {valid_methods}.")
-
-    if len(data) == 0:
-        return np.array([])  # Return an empty array if there's no data
-
-    # Sort the data along the specified axis
-    sorted_indices = np.argsort(data[:, axis])
-    sorted_data = data[sorted_indices]
-
-    # Initialize an array to store merged data
-    merged_data = []
-    current_group = [sorted_data[0]]
-
-    for i in range(1, len(sorted_data)):
-        current_point = sorted_data[i]
-        previous_point = current_group[-1]
-
-        # Check if the difference along the specified axis is within the threshold
-        if np.abs(current_point[axis] - previous_point[axis]) <= threshold:
-            current_group.append(current_point)
-        else:
-            # Merge the current group based on the chosen aggregation method
-            merged_data.append(aggregate_group(current_group, aggregation_method))
-            # Start a new group with the current point
-            current_group = [current_point]
-    
-    # Merge the last group
-    if current_group:
-        merged_data.append(aggregate_group(current_group, aggregation_method))
-
-    return np.array(merged_data)
-
-def aggregate_group(group, method):
-    """
-    Aggregates a group of points using the specified method.
-    """
-    if method == 'mean':
-        return np.mean(group, axis=0)
-    elif method == 'max':
-        return np.max(group, axis=0)
-    elif method == 'min':
-        return np.min(group, axis=0)
-    elif method == 'first':
-        return group[0]
-    elif method == 'last':
-        return group[-1]
-
-def get_closest_points(data, target_value=1, n_return_points=5, axis=0, 
-                       sorted_axis = 0):
-    """
-    Find the n points where the values along a specified axis are closest to a target value,
-    and return the corresponding data points.
-
-    Parameters
-    ----------
-    data : numpy.ndarray
-        Array of data points. Can be 1D, 2D, or 3D.
-    target_value : float, optional
-        The value to which the points should be closest (default is 1).
-    n_return_points : int, optional
-        The number of closest points to return (default is 5).
-    axis : int, optional
-        The axis along which to find the closest points (default is 0).
-
-    Returns
-    -------
-    numpy.ndarray
-        Array of data points that are closest to the target_value along the specified axis.
-    """
-    # Handle 1D data separately
-    if data.ndim == 1:
-        data = data.reshape(-1, 1)
-        axis = 0
-
-    # Ensure n_return_points doesn't exceed the number of available points
-    n_return_points = min(n_return_points, len(data))
-
-    # Ensure axis is valid
-    if axis >= data.shape[1]:
-        raise ValueError(f"Axis {axis} is out of bounds for shape {data.shape}")
-
-    # Calculate the absolute difference between the specified axis values and target_value
-    diff = np.abs(data[:, axis] - target_value)
-    
-    # Get the indices of the n smallest differences
-    closest_indices = np.argsort(diff)[:n_return_points]
-    
-    # Select the corresponding data points
-    closest_points = data[closest_indices]
-
-    # Sort by the values along the specified axis
-    sorted_indices = np.argsort(closest_points[:, sorted_axis])
-    
-<<<<<<< HEAD
-    # Return the points sorted according to the specified axis values
-    return closest_points[sorted_indices]
-=======
-    # Return x and y sorted according to x values
-    return closest_x[sorted_indices], closest_y[sorted_indices]
-
-def compute_stats(x):
-    """
-    Compute descriptive statistics for a given Dask or NumPy array efficiently.
-
-    This function computes key statistics such as count, min, max, mean, variance, skewness, and kurtosis for a given 
-    input array. The computation leverages Dask's lazy evaluation for efficiency when handling large arrays, ensuring 
-    that only necessary parts of the array are computed in memory.
-
-    Parameters
-    ----------
-    x : dask.array.Array or numpy.ndarray
-        Input array for which to compute the statistics. If a Dask array is passed, the computation is done lazily to 
-        handle large datasets without loading the entire array into memory. If a NumPy array is passed, it will be 
-        computed directly.
-
-    Returns
-    -------
-    stats_names : list
-        List of strings representing the names of the computed statistics.
-        These include 'count', 'min', 'max', 'mean', 'variance', 'skewness', and 'kurtosis'.
-    stats_values : list
-        List of computed values corresponding to the statistics in `stats_names`.
-        These include the number of observations, minimum, maximum, mean, variance, skewness, and kurtosis, all returned 
-        as regular Python floats.
-
-    Example
-    -------
-    .. code-block:: python
-
-        import dask.array as da
-        from scipy import stats
-
-        # For small data using NumPy
-        data = np.array([1, 2, 3, 4, 5])
-        stats_names, stats_values = compute_stats(data)
-        print(stats_names, stats_values)
-        
-        # For large data using Dask
-        dask_data = da.random.random(size=(10000,), chunks=(1000,))
-        stats_names, stats_values = compute_stats(dask_data)
-        print(stats_names, stats_values)
-
-    Example Usage
-    -------------
-    >>> import dask.array as da
-    >>> data = da.random.random(size=(10000,), chunks=(1000,))
-    >>> stats_names, stats_values = compute_stats(data)
-    >>> print(stats_names, stats_values)
-    """
-  
-    count = x.size
-    min_val = x.min()
-    max_val = x.max()
-    mean_val = x.mean()
-    variance_val = x.var(ddof=1)  # ddof=1 for sample variance, like scipy's describe
-    skewness_val = dask_stats.skew(x)
-    kurtosis_val = dask_stats.kurtosis(x)
-    
-    # Compute only the statistics, not the entire array
-    computed_stats = da.compute(count, min_val, max_val, mean_val, variance_val, skewness_val, kurtosis_val)
-    
-    # Define names and values of the statistics
-    stats_names = ['count', 'min', 'max', 'mean', 'variance', 'skewness', 'kurtosis']
-    stats_values = [float(s) for s in computed_stats]  # Ensure all are regular floats
-    
-    return stats_names, stats_values
-    
->>>>>>> e39bd868
+import numpy as np
+from scipy import stats
+import dask.array as da
+from dask.array import stats as dask_stats
+
+def merge_points(data, axis=0, threshold=1e-5, aggregation_method='first'):
+
+    # Validate inputs
+    if not isinstance(data, np.ndarray):
+        raise ValueError("Data must be a numpy array.")
+    
+    if axis < 0 or axis >= data.shape[1]:
+        raise ValueError(f"Invalid axis {axis} for data with shape {data.shape}.")
+    
+    valid_methods = {'mean', 'max', 'min', 'first', 'last'}
+    if aggregation_method not in valid_methods:
+        raise ValueError(f"Invalid aggregation method. Must be one of {valid_methods}.")
+
+    if len(data) == 0:
+        return np.array([])  # Return an empty array if there's no data
+
+    # Sort the data along the specified axis
+    sorted_indices = np.argsort(data[:, axis])
+    sorted_data = data[sorted_indices]
+
+    # Initialize an array to store merged data
+    merged_data = []
+    current_group = [sorted_data[0]]
+
+    for i in range(1, len(sorted_data)):
+        current_point = sorted_data[i]
+        previous_point = current_group[-1]
+
+        # Check if the difference along the specified axis is within the threshold
+        if np.abs(current_point[axis] - previous_point[axis]) <= threshold:
+            current_group.append(current_point)
+        else:
+            # Merge the current group based on the chosen aggregation method
+            merged_data.append(aggregate_group(current_group, aggregation_method))
+            # Start a new group with the current point
+            current_group = [current_point]
+    
+    # Merge the last group
+    if current_group:
+        merged_data.append(aggregate_group(current_group, aggregation_method))
+
+    return np.array(merged_data)
+
+def aggregate_group(group, method):
+    """
+    Aggregates a group of points using the specified method.
+    """
+    if method == 'mean':
+        return np.mean(group, axis=0)
+    elif method == 'max':
+        return np.max(group, axis=0)
+    elif method == 'min':
+        return np.min(group, axis=0)
+    elif method == 'first':
+        return group[0]
+    elif method == 'last':
+        return group[-1]
+
+def get_closest_points(data, target_value=1, n_return_points=5, axis=0, 
+                       sorted_axis = 0):
+    """
+    Find the n points where the values along a specified axis are closest to a target value,
+    and return the corresponding data points.
+
+    Parameters
+    ----------
+    data : numpy.ndarray
+        Array of data points. Can be 1D, 2D, or 3D.
+    target_value : float, optional
+        The value to which the points should be closest (default is 1).
+    n_return_points : int, optional
+        The number of closest points to return (default is 5).
+    axis : int, optional
+        The axis along which to find the closest points (default is 0).
+
+    Returns
+    -------
+    numpy.ndarray
+        Array of data points that are closest to the target_value along the specified axis.
+    """
+    # Handle 1D data separately
+    if data.ndim == 1:
+        data = data.reshape(-1, 1)
+        axis = 0
+
+    # Ensure n_return_points doesn't exceed the number of available points
+    n_return_points = min(n_return_points, len(data))
+
+    # Ensure axis is valid
+    if axis >= data.shape[1]:
+        raise ValueError(f"Axis {axis} is out of bounds for shape {data.shape}")
+
+    # Calculate the absolute difference between the specified axis values and target_value
+    diff = np.abs(data[:, axis] - target_value)
+    
+    # Get the indices of the n smallest differences
+    closest_indices = np.argsort(diff)[:n_return_points]
+    
+    # Select the corresponding data points
+    closest_points = data[closest_indices]
+
+    # Sort by the values along the specified axis
+    sorted_indices = np.argsort(closest_points[:, sorted_axis])
+    
+    # Return the points sorted according to the specified axis values
+    return closest_points[sorted_indices]
+
+def compute_stats(x):
+    """
+    Compute descriptive statistics for a given Dask or NumPy array efficiently.
+
+    This function computes key statistics such as count, min, max, mean, variance, skewness, and kurtosis for a given 
+    input array. The computation leverages Dask's lazy evaluation for efficiency when handling large arrays, ensuring 
+    that only necessary parts of the array are computed in memory.
+
+    Parameters
+    ----------
+    x : dask.array.Array or numpy.ndarray
+        Input array for which to compute the statistics. If a Dask array is passed, the computation is done lazily to 
+        handle large datasets without loading the entire array into memory. If a NumPy array is passed, it will be 
+        computed directly.
+
+    Returns
+    -------
+    stats_names : list
+        List of strings representing the names of the computed statistics.
+        These include 'count', 'min', 'max', 'mean', 'variance', 'skewness', and 'kurtosis'.
+    stats_values : list
+        List of computed values corresponding to the statistics in `stats_names`.
+        These include the number of observations, minimum, maximum, mean, variance, skewness, and kurtosis, all returned 
+        as regular Python floats.
+
+    Example
+    -------
+    .. code-block:: python
+
+        import dask.array as da
+        from scipy import stats
+
+        # For small data using NumPy
+        data = np.array([1, 2, 3, 4, 5])
+        stats_names, stats_values = compute_stats(data)
+        print(stats_names, stats_values)
+        
+        # For large data using Dask
+        dask_data = da.random.random(size=(10000,), chunks=(1000,))
+        stats_names, stats_values = compute_stats(dask_data)
+        print(stats_names, stats_values)
+
+    Example Usage
+    -------------
+    >>> import dask.array as da
+    >>> data = da.random.random(size=(10000,), chunks=(1000,))
+    >>> stats_names, stats_values = compute_stats(data)
+    >>> print(stats_names, stats_values)
+    """
+  
+    count = x.size
+    min_val = x.min()
+    max_val = x.max()
+    mean_val = x.mean()
+    variance_val = x.var(ddof=1)  # ddof=1 for sample variance, like scipy's describe
+    skewness_val = dask_stats.skew(x)
+    kurtosis_val = dask_stats.kurtosis(x)
+    
+    # Compute only the statistics, not the entire array
+    computed_stats = da.compute(count, min_val, max_val, mean_val, variance_val, skewness_val, kurtosis_val)
+    
+    # Define names and values of the statistics
+    stats_names = ['count', 'min', 'max', 'mean', 'variance', 'skewness', 'kurtosis']
+    stats_values = [float(s) for s in computed_stats]  # Ensure all are regular floats
+    
+    return stats_names, stats_values